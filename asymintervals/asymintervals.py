--- conflicted
+++ resolved
@@ -1193,55 +1193,12 @@
 
     def __gt__(self, other):
         """
-<<<<<<< HEAD
-        Compare this object with another using the greater-than operator (>).
-
-        Compute the probability that a random variable X (represented by this object)
-        is greater than a random variable Y (represented by `other`).
-
-        Parameters
-        ----------
-        other : type of self
-            Another object to compare with.
-
-        Returns
-        -------
-        float
-            Probability that X > Y.
-
-        Raises
-        ------
-        TypeError
-            If `other` is not an instance of AIN.
-
-        Notes
-        -----
-        This method computes the integral of a specific integrand function over
-        two intervals defined by the `other` object. The integrand function
-        incorporates parameters and densities from both this and `other` objects.
-
-        The integration is performed using numerical quadrature (`quad` function
-        from scipy.integrate). If integration limits are not properly defined
-        (e.g., if `other.lower` >= `other.expected` >= `other.upper`), a ValueError
-        is raised.
-
-        Examples
-        --------
-        >>> a = AIN(2, 12, 4)
-        >>> b = AIN(-2, 10, 2)
-        >>> print(a>b)
-        0.7479166666666668
-        """
-        if not isinstance(other, AIN):
-            raise TypeError("other must be an instance of AIN")
-=======
         Returns the probability that this AIN instance is greater than another object, which can be an instance of AIN, float, or int.
 
         Parameters
         ----------
         other : AIN, float, or int
             The object to compare with this AIN instance.
->>>>>>> 7734f3b0
 
         Returns
         -------
@@ -1283,11 +1240,7 @@
             term2 = beta * (b - max(y, c)) if y < b else 0
             return density_y * (term1 + term2)
 
-<<<<<<< HEAD
-        # Obliczanie całki dla dwóch przedziałów
-=======
         # Calculating the integral for two intervals
->>>>>>> 7734f3b0
         P_X_greater_Y_part1, _ = quad(integrand, other.lower, other.expected, args=(other.alpha, self.alpha, self.beta, self.lower, self.expected, self.upper))
         P_X_greater_Y_part2, _ = quad(integrand, other.expected, other.upper, args=(other.beta, self.alpha, self.beta, self.lower, self.expected, self.upper))
 
